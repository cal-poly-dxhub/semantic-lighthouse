--- conflicted
+++ resolved
@@ -26,11 +26,7 @@
 
 
 # deploy stack with unified ID (use v5 to match user's command)
-<<<<<<< HEAD
-JSII_SILENCE_WARNING_UNTESTED_NODE_VERSION=1 UNIQUE_ID="unified-v5" npx cdk deploy --require-approval never
-=======
 JSII_SILENCE_WARNING_UNTESTED_NODE_VERSION=1 UNIQUE_ID="gus-v2" npx cdk deploy --profile k12
->>>>>>> 1053aabd
 
 # cleanup
 cd lambda && rm -rf dist && cd ..